--- conflicted
+++ resolved
@@ -243,11 +243,7 @@
 
 ```
 
-<<<<<<< HEAD
-#### Note that we use NLP scores (e.g., "good") instead of numerical scores. In our experience, we've found that LLMs are better at scoring using natural language than numbers.
-=======
 Note that we use NLP scores (e.g. "good") instead of numerical scores. In our experience, we've found that LLMs are better at scoring using natural language that numbers.
->>>>>>> d8c6af45
 
 #### 2. Evaluate an Output Using a Panel of Judges
 
