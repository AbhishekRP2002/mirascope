copyright: Copyright &copy; 2023 Mirascope, Inc.
site_name: Mirascope
site_url: https://docs.mirascope.io/
site_description: LLM abstractions that aren't obstructions
repo_name: mirascope
repo_url: https://github.com/Mirascope/mirascope/
strict: true
theme:
  name: material
  custom_dir: docs/overrides
  icon:
    repo: fontawesome/brands/github
  logo: assets/brandmark.png
  features:
    - content.tabs.link
    - content.code.annotate
    - content.code.copy
    - content.code.link
    - navigation.footer
    - navigation.tabs
    - navigation.tabs.sticky
    - navigation.top
    - navigation.sections
    - search.highlight
    - search.suggest
    - toc.follow
  language: en
  palette:
    - scheme: default
      toggle:
        icon: material/brightness-7
        name: Switch to dark mode
      primary: custom
      accent: indigo
    - scheme: slate
      toggle:
        icon: material/brightness-4
        name: Switch to light mode
      primary: custom
      accent: indigo
  font:
    text: Roboto
    code: Roboto Mono
extra:
  version:
    provider: mike
  social:
    - icon: fontawesome/brands/github-alt
      link: https://github.com/mirascope
    - icon: fontawesome/brands/twitter
      link: https://twitter.com/WilliamBakst
    - icon: fontawesome/brands/linkedin
      link: https://www.linkedin.com/in/wbakst/
  analytics:
    provider: google
    property: G-DJHT1QG9GK
  supported_llm_providers:
    - OpenAI
    - Anthropic
    - Mistral
    - Gemini
    - Groq
    - Cohere
    - LiteLLM
    - Azure AI
    - Vertex AI
  prompt_writing_methods:
    - shorthand
    - messages
    - string_template
    - base_message_param
  prompt_writing_method_titles:
    - Shorthand
    - Messages
    - String Template
    - BaseMessageParam

markdown_extensions:
  - pymdownx.highlight:
      anchor_linenums: true
  - pymdownx.inlinehilite
  - pymdownx.snippets
  - admonition
  - pymdownx.arithmatex:
      generic: true
  - footnotes
  - pymdownx.details
  - pymdownx.superfences:
      custom_fences:
        - name: mermaid
          class: mermaid
          format: !!python/name:pymdownx.superfences.fence_code_format ""
  - pymdownx.tabbed:
      alternate_style: true
  - pymdownx.mark
  - attr_list
  - md_in_html
  - pymdownx.emoji:
      emoji_index: !!python/name:material.extensions.emoji.twemoji
      emoji_generator: !!python/name:material.extensions.emoji.to_svg
  - pymdownx.tasklist:
      custom_checkbox: true
  - toc:
      permalink: true

plugins:
  - mike:
      alias_type: symlink
      canonical_version: latest
  - search
  - macros:
      module_name: docs/macros
  - mkdocs-jupyter:
      execute: false
      include_source: True
      ignore: ["*.py"]
  - mkdocstrings:
      handlers:
        python:
          paths: [.]
          options:
            members_order: source
            separate_signature: true
            filters: ["!^_"]
            show_root_heading: false
            show_root_toc_entry: false
            docstring_style: google
            docstring_options:
              ignore_init_summary: true
            merge_init_into_class: true
            show_signature_annotations: true
            signature_crossrefs: true
            show_symbol_type_heading: true
            show_symbol_type_toc: true
            extensions:
              - docs/plugins/griffe_doclinks.py
          import:
            - https://docs.python.org/3/objects.inv

extra_css:
  - "extra/tweaks.css"

validation:
  omitted_files: warn
  absolute_links: relative_to_docs
  unrecognized_links: warn
  not_found: warn

nav:
  - Get Started:
      - Welcome to Mirascope: "index.md"
      - Why Use Mirascope: "WHY.md"
      - Help: "HELP.md"
      - Migration Guide: "MIGRATE.md"
      - Contributing: "CONTRIBUTING.md"
      - Changelog: "CHANGELOG.md"
  - Tutorials:
      - Getting Started:
          - Quickstart: "tutorials/getting_started/quickstart.ipynb"
          - Structured Outputs: "tutorials/getting_started/structured_outputs.ipynb"
          - Dynamic Configuration & Chaining: "tutorials/getting_started/dynamic_configuration_and_chaining.ipynb"
          - Tools & Agents: "tutorials/getting_started/tools_and_agents.ipynb"
      - More Advanced:
          - Text Classification: "tutorials/more_advanced/text_classification.ipynb"
          - Text Translation: "tutorials/more_advanced/text_translation.ipynb"
          - Text Summarization: "tutorials/more_advanced/text_summarization.ipynb"
          - Search with Sources: "tutorials/more_advanced/search_with_sources.ipynb"
          - LLM Validation With Retries: "tutorials/more_advanced/llm_validation_with_retries.ipynb"
          - Extract from PDF: "tutorials/more_advanced/extract_from_pdf.ipynb"
          - Knowledge Graph: "tutorials/more_advanced/knowledge_graph.ipynb"
          - Generating Captions: "tutorials/more_advanced/generating_captions.ipynb"
          - PII Scrubbing: "tutorials/more_advanced/pii_scrubbing.ipynb"
          - Extraction using Vision: "tutorials/more_advanced/extraction_using_vision.ipynb"
          - Code Generation and Execution: "tutorials/more_advanced/code_generation_and_execution.ipynb"
          - Support Ticket Routing: "tutorials/more_advanced/support_ticket_routing.ipynb"
          - Document Segmentation: "tutorials/more_advanced/document_segmentation.ipynb"
          - Generating Synthetic Data: "tutorials/more_advanced/generating_synthetic_data.ipynb"
          - Removing Semantic Duplicates: "tutorials/more_advanced/removing_semantic_duplicates.ipynb"
          - Speech Transcription: "tutorials/more_advanced/speech_transcription.ipynb"
          - Query Plan: "tutorials/more_advanced/query_plan.ipynb"
          - Named Entity Recognition: "tutorials/more_advanced/named_entity_recognition.ipynb"
      - Agents:
          - Web Search Agent: "tutorials/agents/web_search_agent.ipynb"
          - Blog Writing Agent: "tutorials/agents/blog_writing_agent.ipynb"
          - SQL Agent: "tutorials/agents/sql_agent.ipynb"
          - Localized Agent: "tutorials/agents/localized_agent.ipynb"
          - Local Chat with Codebase: "tutorials/agents/local_chat_with_codebase.ipynb"
          - Documentation Agent: "tutorials/agents/documentation_agent.ipynb"
      - Prompt Engineering:
          - Text Based:
              - "tutorials/prompt_engineering/text_based/index.md"
              - Self Ask: "tutorials/prompt_engineering/text_based/self_ask.ipynb"
          - Chaining Based:
              - "tutorials/prompt_engineering/chaining_based/index.md"
<<<<<<< HEAD
              - Mixture of Reasoning: "tutorials/prompt_engineering/chaining_based/mixture_of_reasoning.ipynb"
=======
              - Demonstration Ensembling: "tutorials/prompt_engineering/chaining_based/demonstration_ensembling.ipynb"
              - Chain of Verification: "tutorials/prompt_engineering/chaining_based/chain_of_verification.ipynb"
>>>>>>> 788b156e
              - Least to Most: "tutorials/prompt_engineering/chaining_based/least_to_most.ipynb"
              - DiVeRSe: "tutorials/prompt_engineering/chaining_based/diverse.ipynb"
              - Decomposed Prompting: "tutorials/prompt_engineering/chaining_based/decomposed_prompting.ipynb"
      - Evaluations:
          - Evaluating SQL Agent: "tutorials/evals/evaluating_sql_agent.ipynb"
          - Evaluating Web Search Agent: "tutorials/evals/evaluating_web_search_agent.ipynb"
          - Evaluating Documentation Agent: "tutorials/evals/evaluating_documentation_agent.ipynb"
      - LangGraph vs. Mirascope:
          - Quickstart: "tutorials/langgraph_vs_mirascope/quickstart.ipynb"
  - Learn:
      - Overview: "learn/index.md"
      - Prompts: "learn/prompts.md"
      - Calls: "learn/calls.md"
      - Streams: "learn/streams.md"
      - Chaining: "learn/chaining.md"
      - Response Models: "learn/response_models.md"
      - JSON Mode: "learn/json_mode.md"
      - Output Parsers: "learn/output_parsers.md"
      - Tools: "learn/tools.md"
      - Agents: "learn/agents.md"
      - Evals: "learn/evals.md"
      - Async: "learn/async.md"
      - Provider-Specific Features: "learn/provider_specific_features.md"
  - Integrations:
      - Custom LLM Provider: "integrations/custom_provider.md"
      - HyperDX: "integrations/hyperdx.md"
      - Langfuse: "integrations/langfuse.md"
      - Logfire: "integrations/logfire.md"
      - Middleware: "integrations/middleware.md"
      - OpenTelemetry: "integrations/otel.md"
      - Tenacity: "integrations/tenacity.md"
  - API Reference:
      - Core:
          - Anthropic:
              - call: "api/core/anthropic/call.md"
              - call_params: "api/core/anthropic/call_params.md"
              - call_response: "api/core/anthropic/call_response.md"
              - call_response_chunk: "api/core/anthropic/call_response_chunk.md"
              - dynamic_config: "api/core/anthropic/dynamic_config.md"
              - stream: "api/core/anthropic/stream.md"
              - tool: "api/core/anthropic/tool.md"
          - Azure AI:
              - call: "api/core/azure/call.md"
              - call_params: "api/core/azure/call_params.md"
              - call_response: "api/core/azure/call_response.md"
              - call_response_chunk: "api/core/azure/call_response_chunk.md"
              - dynamic_config: "api/core/azure/dynamic_config.md"
              - stream: "api/core/azure/stream.md"
              - tool: "api/core/azure/tool.md"
          - Base:
              - call_factory: "api/core/base/call_factory.md"
              - call_params: "api/core/base/call_params.md"
              - call_response: "api/core/base/call_response.md"
              - call_response_chunk: "api/core/base/call_response_chunk.md"
              - dynamic_config: "api/core/base/dynamic_config.md"
              - message_param: "api/core/base/message_param.md"
              - metadata: "api/core/base/metadata.md"
              - prompt: "api/core/base/prompt.md"
              - stream: "api/core/base/stream.md"
              - structured_stream: "api/core/base/structured_stream.md"
              - tool: "api/core/base/tool.md"
              - toolkit: "api/core/base/toolkit.md"
          - Cohere:
              - call: "api/core/cohere/call.md"
              - call_params: "api/core/cohere/call_params.md"
              - call_response: "api/core/cohere/call_response.md"
              - call_response_chunk: "api/core/cohere/call_response_chunk.md"
              - dynamic_config: "api/core/cohere/dynamic_config.md"
              - stream: "api/core/cohere/stream.md"
              - tool: "api/core/cohere/tool.md"
          - Gemini:
              - call: "api/core/gemini/call.md"
              - call_params: "api/core/gemini/call_params.md"
              - call_response: "api/core/gemini/call_response.md"
              - call_response_chunk: "api/core/gemini/call_response_chunk.md"
              - dynamic_config: "api/core/gemini/dynamic_config.md"
              - stream: "api/core/gemini/stream.md"
              - tool: "api/core/gemini/tool.md"
          - Groq:
              - call: "api/core/groq/call.md"
              - call_params: "api/core/groq/call_params.md"
              - call_response: "api/core/groq/call_response.md"
              - call_response_chunk: "api/core/groq/call_response_chunk.md"
              - dynamic_config: "api/core/groq/dynamic_config.md"
              - stream: "api/core/groq/stream.md"
              - tool: "api/core/groq/tool.md"
          - LiteLLM:
              - call: "api/core/litellm/call.md"
          - Mistral:
              - call: "api/core/mistral/call.md"
              - call_params: "api/core/mistral/call_params.md"
              - call_response: "api/core/mistral/call_response.md"
              - call_response_chunk: "api/core/mistral/call_response_chunk.md"
              - dynamic_config: "api/core/mistral/dynamic_config.md"
              - stream: "api/core/mistral/stream.md"
              - tool: "api/core/mistral/tool.md"
          - OpenAI:
              - call: "api/core/openai/call.md"
              - call_params: "api/core/openai/call_params.md"
              - call_response: "api/core/openai/call_response.md"
              - call_response_chunk: "api/core/openai/call_response_chunk.md"
              - dynamic_config: "api/core/openai/dynamic_config.md"
              - stream: "api/core/openai/stream.md"
              - tool: "api/core/openai/tool.md"
          - Vertex AI:
              - call: "api/core/vertex/call.md"
              - call_params: "api/core/vertex/call_params.md"
              - call_response: "api/core/vertex/call_response.md"
              - call_response_chunk: "api/core/vertex/call_response_chunk.md"
              - dynamic_config: "api/core/vertex/dynamic_config.md"
              - stream: "api/core/vertex/stream.md"
              - tool: "api/core/vertex/tool.md"
      - Integrations:
          - Langfuse: "api/integrations/langfuse.md"
          - Logfire: "api/integrations/logfire.md"
          - Middleware: "api/integrations/middleware.md"
          - OpenTelemetry: "api/integrations/otel.md"
          - Tenacity: "api/integrations/tenacity.md"<|MERGE_RESOLUTION|>--- conflicted
+++ resolved
@@ -192,12 +192,9 @@
               - Self Ask: "tutorials/prompt_engineering/text_based/self_ask.ipynb"
           - Chaining Based:
               - "tutorials/prompt_engineering/chaining_based/index.md"
-<<<<<<< HEAD
               - Mixture of Reasoning: "tutorials/prompt_engineering/chaining_based/mixture_of_reasoning.ipynb"
-=======
               - Demonstration Ensembling: "tutorials/prompt_engineering/chaining_based/demonstration_ensembling.ipynb"
               - Chain of Verification: "tutorials/prompt_engineering/chaining_based/chain_of_verification.ipynb"
->>>>>>> 788b156e
               - Least to Most: "tutorials/prompt_engineering/chaining_based/least_to_most.ipynb"
               - DiVeRSe: "tutorials/prompt_engineering/chaining_based/diverse.ipynb"
               - Decomposed Prompting: "tutorials/prompt_engineering/chaining_based/decomposed_prompting.ipynb"
