--- conflicted
+++ resolved
@@ -181,17 +181,10 @@
       - Search with Sources: "cookbook/search_with_sources.ipynb"
       - LLM Validation With Retries: "cookbook/llm_validation_with_retries.ipynb"
       - Extract from PDF: "cookbook/extract_from_pdf.md"
-<<<<<<< HEAD
-      - Knowledge Graph: "cookbook/knowledge_graph.md"
-      - Generating Captions: "cookbook/generating_captions.md"
-      - PII Scrubbing: "cookbook/pii_scrubbing.md"
-      - Extraction using Vision: "cookbook/extraction_using_vision.ipynb"
-=======
       - Knowledge Graph: "cookbook/knowledge_graph.ipynb"
       - Generating Captions: "cookbook/generating_captions.ipynb"
       - PII Scrubbing: "cookbook/pii_scrubbing.ipynb"
-      - Extraction using Vision: "cookbook/extraction_using_vision.md"
->>>>>>> d9f100c8
+      - Extraction using Vision: "cookbook/extraction_using_vision.ipynb"
       - Code Generation and Execution: "cookbook/code_generation_and_execution.md"
       - Support Ticket Routing: "cookbook/support_ticket_routing.ipynb"
       - Document Segmentation: "cookbook/document_segmentation.md"
