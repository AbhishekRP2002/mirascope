copyright: Copyright &copy; 2023 Mirascope, Inc.
site_name: Mirascope
site_url: https://docs.mirascope.io/
site_description: LLM abstractions that aren't obstructions
repo_name: mirascope
repo_url: https://github.com/Mirascope/mirascope/
strict: true
theme:
  name: material
  custom_dir: docs/overrides
  icon:
    repo: fontawesome/brands/github
  logo: assets/brandmark.png
  features:
    - content.tabs.link
    - content.code.annotate
    - content.code.copy
    - content.code.link
    - navigation.footer
    - navigation.tabs
    - navigation.tabs.sticky
    - navigation.top
    - navigation.sections
    - search.highlight
    - search.suggest
    - toc.follow
  language: en
  palette:
    - scheme: default
      toggle:
        icon: material/brightness-7
        name: Switch to dark mode
      primary: custom
      accent: indigo
    - scheme: slate
      toggle:
        icon: material/brightness-4
        name: Switch to light mode
      primary: custom
      accent: indigo
  font:
    text: Roboto
    code: Roboto Mono
extra:
  version:
    provider: mike
  social:
    - icon: fontawesome/brands/github-alt
      link: https://github.com/mirascope
    - icon: fontawesome/brands/twitter
      link: https://twitter.com/WilliamBakst
    - icon: fontawesome/brands/linkedin
      link: https://www.linkedin.com/in/wbakst/
  analytics:
    provider: google
    property: G-DJHT1QG9GK
  supported_llm_providers:
    - OpenAI
    - Anthropic
    - Mistral
    - Gemini
    - Groq
    - Cohere
    - LiteLLM
    - Azure AI
    - Vertex AI
  prompt_writing_methods:
    - shorthand
    - messages
    - string_template
    - base_message_param
  prompt_writing_method_titles:
    - Shorthand
    - Messages
    - String Template
    - BaseMessageParam

markdown_extensions:
  - pymdownx.highlight:
      anchor_linenums: true
  - pymdownx.inlinehilite
  - pymdownx.snippets
  - admonition
  - pymdownx.arithmatex:
      generic: true
  - footnotes
  - pymdownx.details
  - pymdownx.superfences:
      custom_fences:
        - name: mermaid
          class: mermaid
          format: !!python/name:pymdownx.superfences.fence_code_format ""
  - pymdownx.tabbed:
      alternate_style: true
  - pymdownx.mark
  - attr_list
  - md_in_html
  - pymdownx.emoji:
      emoji_index: !!python/name:material.extensions.emoji.twemoji
      emoji_generator: !!python/name:material.extensions.emoji.to_svg
  - pymdownx.tasklist:
      custom_checkbox: true
  - toc:
      permalink: true

plugins:
  - mike:
      alias_type: symlink
      canonical_version: latest
  - search
  - macros:
      module_name: docs/macros
  - mkdocs-jupyter:
      execute: false
      include_source: True
      ignore: ["*.py"]
  - mkdocstrings:
      handlers:
        python:
          paths: [.]
          options:
            members_order: source
            separate_signature: true
            filters: ["!^_"]
            show_root_heading: false
            show_root_toc_entry: false
            docstring_style: google
            docstring_options:
              ignore_init_summary: true
            merge_init_into_class: true
            show_signature_annotations: true
            signature_crossrefs: true
            show_symbol_type_heading: true
            show_symbol_type_toc: true
            extensions:
              - docs/plugins/griffe_doclinks.py
          import:
            - https://docs.python.org/3/objects.inv

extra_css:
  - "extra/tweaks.css"

validation:
  omitted_files: warn
  absolute_links: relative_to_docs
  unrecognized_links: warn
  not_found: warn

nav:
  - Get Started:
      - Welcome to Mirascope: "index.md"
      - Why Use Mirascope: "WHY.md"
      - Help: "HELP.md"
      - Migration Guide: "MIGRATE.md"
      - Contributing: "CONTRIBUTING.md"
      - Changelog: "CHANGELOG.md"
  - Tutorials:
      - Getting Started:
          - Quickstart: "tutorials/getting_started/quickstart.ipynb"
          - Structured Outputs: "tutorials/getting_started/structured_outputs.ipynb"
          - Dynamic Configuration & Chaining: "tutorials/getting_started/dynamic_configuration_and_chaining.ipynb"
          - Tools & Agents: "tutorials/getting_started/tools_and_agents.ipynb"
      - More Advanced:
          - Text Classification: "tutorials/more_advanced/text_classification.ipynb"
          - Text Translation: "tutorials/more_advanced/text_translation.ipynb"
          - Text Summarization: "tutorials/more_advanced/text_summarization.ipynb"
          - Search with Sources: "tutorials/more_advanced/search_with_sources.ipynb"
          - LLM Validation With Retries: "tutorials/more_advanced/llm_validation_with_retries.ipynb"
          - Extract from PDF: "tutorials/more_advanced/extract_from_pdf.ipynb"
          - Knowledge Graph: "tutorials/more_advanced/knowledge_graph.ipynb"
          - Generating Captions: "tutorials/more_advanced/generating_captions.ipynb"
          - PII Scrubbing: "tutorials/more_advanced/pii_scrubbing.ipynb"
          - Extraction using Vision: "tutorials/more_advanced/extraction_using_vision.ipynb"
          - Code Generation and Execution: "tutorials/more_advanced/code_generation_and_execution.ipynb"
          - Support Ticket Routing: "tutorials/more_advanced/support_ticket_routing.ipynb"
          - Document Segmentation: "tutorials/more_advanced/document_segmentation.ipynb"
          - Generating Synthetic Data: "tutorials/more_advanced/generating_synthetic_data.ipynb"
          - Removing Semantic Duplicates: "tutorials/more_advanced/removing_semantic_duplicates.ipynb"
          - Speech Transcription: "tutorials/more_advanced/speech_transcription.ipynb"
          - Query Plan: "tutorials/more_advanced/query_plan.ipynb"
          - Named Entity Recognition: "tutorials/more_advanced/named_entity_recognition.ipynb"
      - Agents:
          - Web Search Agent: "tutorials/agents/web_search_agent.ipynb"
          - Blog Writing Agent: "tutorials/agents/blog_writing_agent.ipynb"
          - SQL Agent: "tutorials/agents/sql_agent.ipynb"
          - Localized Agent: "tutorials/agents/localized_agent.ipynb"
          - Local Chat with Codebase: "tutorials/agents/local_chat_with_codebase.ipynb"
          - Documentation Agent: "tutorials/agents/documentation_agent.ipynb"
      - Prompt Engineering:
          - Text Based:
              - "tutorials/prompt_engineering/text_based/index.md"
              - Self Ask: "tutorials/prompt_engineering/text_based/self_ask.ipynb"
          - Chaining Based:
              - "tutorials/prompt_engineering/chaining_based/index.md"
<<<<<<< HEAD
              - Reverse Chain of Thought: "tutorials/prompt_engineering/chaining_based/reverse_chain_of_thought.ipynb"
=======
              - Least to Most: "tutorials/prompt_engineering/chaining_based/least_to_most.ipynb"
              - DiVeRSe: "tutorials/prompt_engineering/chaining_based/diverse.ipynb"
              - Decomposed Prompting: "tutorials/prompt_engineering/chaining_based/decomposed_prompting.ipynb"
>>>>>>> 31396383
      - Evaluations:
          - Evaluating SQL Agent: "tutorials/evals/evaluating_sql_agent.ipynb"
          - Evaluating Web Search Agent: "tutorials/evals/evaluating_web_search_agent.ipynb"
          - Evaluating Documentation Agent: "tutorials/evals/evaluating_documentation_agent.ipynb"
      - LangGraph vs. Mirascope:
          - Quickstart: "tutorials/langgraph_vs_mirascope/quickstart.ipynb"
  - Learn:
      - Overview: "learn/index.md"
      - Prompts: "learn/prompts.md"
      - Calls: "learn/calls.md"
      - Streams: "learn/streams.md"
      - Chaining: "learn/chaining.md"
      - Response Models: "learn/response_models.md"
      - JSON Mode: "learn/json_mode.md"
      - Output Parsers: "learn/output_parsers.md"
      - Async: "learn/async.md"
      - Tools: "learn/tools.md"
      - Agents: "learn/agents.md"
      - Evals: "learn/evals.md"
      - Provider-Specific Features: "learn/provider_specific_features.md"
  - Integrations:
      - Custom LLM Provider: "integrations/custom_provider.md"
      - HyperDX: "integrations/hyperdx.md"
      - Langfuse: "integrations/langfuse.md"
      - Logfire: "integrations/logfire.md"
      - Middleware: "integrations/middleware.md"
      - OpenTelemetry: "integrations/otel.md"
      - Tenacity: "integrations/tenacity.md"
  - API Reference:
      - Core:
          - Anthropic:
              - call: "api/core/anthropic/call.md"
              - call_params: "api/core/anthropic/call_params.md"
              - call_response: "api/core/anthropic/call_response.md"
              - call_response_chunk: "api/core/anthropic/call_response_chunk.md"
              - dynamic_config: "api/core/anthropic/dynamic_config.md"
              - stream: "api/core/anthropic/stream.md"
              - tool: "api/core/anthropic/tool.md"
          - Azure AI:
              - call: "api/core/azure/call.md"
              - call_params: "api/core/azure/call_params.md"
              - call_response: "api/core/azure/call_response.md"
              - call_response_chunk: "api/core/azure/call_response_chunk.md"
              - dynamic_config: "api/core/azure/dynamic_config.md"
              - stream: "api/core/azure/stream.md"
              - tool: "api/core/azure/tool.md"
          - Base:
              - call_factory: "api/core/base/call_factory.md"
              - call_params: "api/core/base/call_params.md"
              - call_response: "api/core/base/call_response.md"
              - call_response_chunk: "api/core/base/call_response_chunk.md"
              - dynamic_config: "api/core/base/dynamic_config.md"
              - message_param: "api/core/base/message_param.md"
              - metadata: "api/core/base/metadata.md"
              - prompt: "api/core/base/prompt.md"
              - stream: "api/core/base/stream.md"
              - structured_stream: "api/core/base/structured_stream.md"
              - tool: "api/core/base/tool.md"
              - toolkit: "api/core/base/toolkit.md"
          - Cohere:
              - call: "api/core/cohere/call.md"
              - call_params: "api/core/cohere/call_params.md"
              - call_response: "api/core/cohere/call_response.md"
              - call_response_chunk: "api/core/cohere/call_response_chunk.md"
              - dynamic_config: "api/core/cohere/dynamic_config.md"
              - stream: "api/core/cohere/stream.md"
              - tool: "api/core/cohere/tool.md"
          - Gemini:
              - call: "api/core/gemini/call.md"
              - call_params: "api/core/gemini/call_params.md"
              - call_response: "api/core/gemini/call_response.md"
              - call_response_chunk: "api/core/gemini/call_response_chunk.md"
              - dynamic_config: "api/core/gemini/dynamic_config.md"
              - stream: "api/core/gemini/stream.md"
              - tool: "api/core/gemini/tool.md"
          - Groq:
              - call: "api/core/groq/call.md"
              - call_params: "api/core/groq/call_params.md"
              - call_response: "api/core/groq/call_response.md"
              - call_response_chunk: "api/core/groq/call_response_chunk.md"
              - dynamic_config: "api/core/groq/dynamic_config.md"
              - stream: "api/core/groq/stream.md"
              - tool: "api/core/groq/tool.md"
          - LiteLLM:
              - call: "api/core/litellm/call.md"
          - Mistral:
              - call: "api/core/mistral/call.md"
              - call_params: "api/core/mistral/call_params.md"
              - call_response: "api/core/mistral/call_response.md"
              - call_response_chunk: "api/core/mistral/call_response_chunk.md"
              - dynamic_config: "api/core/mistral/dynamic_config.md"
              - stream: "api/core/mistral/stream.md"
              - tool: "api/core/mistral/tool.md"
          - OpenAI:
              - call: "api/core/openai/call.md"
              - call_params: "api/core/openai/call_params.md"
              - call_response: "api/core/openai/call_response.md"
              - call_response_chunk: "api/core/openai/call_response_chunk.md"
              - dynamic_config: "api/core/openai/dynamic_config.md"
              - stream: "api/core/openai/stream.md"
              - tool: "api/core/openai/tool.md"
          - Vertex AI:
              - call: "api/core/vertex/call.md"
              - call_params: "api/core/vertex/call_params.md"
              - call_response: "api/core/vertex/call_response.md"
              - call_response_chunk: "api/core/vertex/call_response_chunk.md"
              - dynamic_config: "api/core/vertex/dynamic_config.md"
              - stream: "api/core/vertex/stream.md"
              - tool: "api/core/vertex/tool.md"
      - Integrations:
          - Langfuse: "api/integrations/langfuse.md"
          - Logfire: "api/integrations/logfire.md"
          - Middleware: "api/integrations/middleware.md"
          - OpenTelemetry: "api/integrations/otel.md"
          - Tenacity: "api/integrations/tenacity.md"<|MERGE_RESOLUTION|>--- conflicted
+++ resolved
@@ -192,13 +192,10 @@
               - Self Ask: "tutorials/prompt_engineering/text_based/self_ask.ipynb"
           - Chaining Based:
               - "tutorials/prompt_engineering/chaining_based/index.md"
-<<<<<<< HEAD
               - Reverse Chain of Thought: "tutorials/prompt_engineering/chaining_based/reverse_chain_of_thought.ipynb"
-=======
               - Least to Most: "tutorials/prompt_engineering/chaining_based/least_to_most.ipynb"
               - DiVeRSe: "tutorials/prompt_engineering/chaining_based/diverse.ipynb"
               - Decomposed Prompting: "tutorials/prompt_engineering/chaining_based/decomposed_prompting.ipynb"
->>>>>>> 31396383
       - Evaluations:
           - Evaluating SQL Agent: "tutorials/evals/evaluating_sql_agent.ipynb"
           - Evaluating Web Search Agent: "tutorials/evals/evaluating_web_search_agent.ipynb"
