--- conflicted
+++ resolved
@@ -190,12 +190,9 @@
           - Text Based:
               - "tutorials/prompt_engineering/text_based/index.md"
               - Self Ask: "tutorials/prompt_engineering/text_based/self_ask.ipynb"
-<<<<<<< HEAD
               - Rephrase and Respond: "tutorials/prompt_engineering/text_based/rephrase_and_respond.ipynb"
-=======
               - Common Phrases: "tutorials/prompt_engineering/text_based/common_phrases.ipynb"
               - Role Prompting: "tutorials/prompt_engineering/text_based/role_prompting.ipynb"
->>>>>>> 07ca4bc4
           - Chaining Based:
               - "tutorials/prompt_engineering/chaining_based/index.md"
               - Self Verification: "tutorials/prompt_engineering/chaining_based/self_verification.ipynb"
