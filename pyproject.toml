[tool.poetry]
name = "mirascope"
<<<<<<< HEAD
version = "1.0.0"
description = "NEEDS DESCRIPTION"
=======
version = "0.18.3"
description = "An intuitive approach to building with LLMs"
>>>>>>> 3f7e4039
license = "MIT"
authors = [
    "William Bakst <william@mirascope.io>",
    "Brendan Kao <brendan@mirascope.io>",
]
readme = "README.md"
packages = [{ include = "mirascope" }]
repository = "https://github.com/Mirascope/mirascope"

[tool.poetry.dependencies]
python = ">=3.10,<4.0"
pydantic = "^2.7.4"
docstring-parser = ">=0.15,<1.0"
jiter = "^0.5.0"

# A list of optional dependencies that are required for certain features
anthropic = { version = ">=0.29.0,<1.0.0", optional = true }
cohere = { version = "^5.5.8", optional = true }
google-generativeai = { version = ">=0.4.0,<1.0.0", optional = true }
groq = { version = "^0.9.0", optional = true }
tenacity = { version = "^8.4.2", optional = true }
hyperdx-opentelemetry = { version = "^0.1.0", optional = true }
langfuse = { version = "^2.30.0", optional = true }
litellm = { version = "^1.41.4", optional = true }
logfire = { version = ">=0.41.0,<1.0.0", optional = true }
mistralai = { version = "^0.4.2", optional = true }
openai = { version = "^1.6.0", optional = true }
opentelemetry-api = { version = "^1.22.0", optional = true }
opentelemetry-sdk = { version = "^1.22.0", optional = true }
<<<<<<< HEAD
pillow = { version = "^10.4.0", optional = true }
=======
pinecone-client = { version = "^4.1.2", optional = true }
wandb = { version = ">=0.16.4,<1.0.0", optional = true }
weave = { version = ">=0.50.2,<1.0.0", optional = true }
weaviate-client = { version = "^4.6.3", optional = true }
>>>>>>> 3f7e4039

[tool.poetry.extras]
anthropic = ["anthropic"]
cohere = ["cohere"]
gemini = ["google-generativeai", "pillow"]
groq = ["groq"]
tenacity = ["tenacity"]
hyperdx = ["hyperdx-opentelemetry"]
langfuse = ["langfuse"]
litellm = ["litellm", "openai"]
logfire = ["logfire"]
mistral = ["mistralai"]
openai = ["openai"]
opentelemetry = ["opentelemetry-api", "opentelemetry-sdk"]
<<<<<<< HEAD
=======
pinecone = ["pinecone-client"]
wandb = ["wandb"]
weave = ["weave"]
weaviate = ["weaviate-client"]

>>>>>>> 3f7e4039
all = [
    "google-generativeai",
    "openai",
    "tenacity",
    "hyperdx",
    "langfuse",
    "logfire",
<<<<<<< HEAD
    "opentelemetry",
=======
    "mistralai",
    "opentelemetry-api",
    "opentelemetry-sdk",
    "pinecone-client",
    "wandb",
    "weave",
    "weaviate-client",
>>>>>>> 3f7e4039
]

[tool.poetry.group.dev.dependencies]
pytest = "^7.4.0"
pyright = "^1.1.372"
ruff = "^0.4.9"
pytest-asyncio = "^0.23.7"
pytest-cov = "^4.1.0"

[tool.poetry.group.docs.dependencies]
mike = "^2.0.0"
mkdocs = "^1.6.0"
mkdocs-material = "^9.5.28"
mkdocstrings = ">0.25.1,<1.0.0"
mkdocstrings-python = "^1.10.5"
black = "^24.8.0"


[tool.poetry.group.beta.dependencies]
weaviate-client = "^4.6.5"
chromadb = "^0.5.4"
pinecone-client = "^4.1.2"


[tool.poetry.group.examples.dependencies]
<<<<<<< HEAD
scikit-learn = "^1.5.1"
duckduckgo-search = "^6.2.6"
requests = "^2.32.3"
=======
fastapi = "^0.109.0"
pandas = "^2.2.0"
pandas-stubs = "^2.1.4.231227"
uvicorn = { extras = ["standard"], version = "^0.27.0" }
pydantic-settings = "^2.1.0"
sqlalchemy = "^2.0.25"
psycopg2-binary = "^2.9.9"
instructor = "^1.3.3"
spacy = "^3.7.5"
nltk = "^3.8.1"
Flask = "^3.0.3"
llama-index = "^0.10.44"
>>>>>>> 3f7e4039
beautifulsoup4 = "^4.12.3"
matplotlib = "^3.9.1"
networkx = "^3.2.1"
pandas = "^2.2.2"
llama-index = "^0.10.65"
llama-index-llms-ollama = "^0.2.2"
llama-index-embeddings-huggingface = "^0.2.3"
slack-bolt = "^1.20.0"
sqlmodel = "^0.0.21"

[tool.pytest.ini_options]
filterwarnings = ["ignore::DeprecationWarning"]

[tool.ruff]
exclude = [
    ".bzr",
    ".direnv",
    ".eggs",
    ".git",
    ".git-rewrite",
    ".hg",
    ".mypy_cache",
    ".nox",
    ".pants.d",
    ".pytype",
    ".ruff_cache",
    ".svn",
    ".tox",
    ".venv",
    "__pypackages__",
    "_build",
    "buck-out",
    "build",
    "dist",
    "node_modules",
    "venv",
]
line-length = 88
target-version = "py39"

[tool.ruff.lint.per-file-ignores]
"__init__.py" = ["F401"]

[tool.ruff.lint]
select = ["E4", "E7", "E9", "F"]
ignore = []
fixable = ["ALL"]
unfixable = []
dummy-variable-rgx = "^(_+|(_+[a-zA-Z0-9_]*[a-zA-Z0-9]+?))$"

[tool.ruff.format]
quote-style = "double"
indent-style = "space"
skip-magic-trailing-comma = false
line-ending = "auto"

<<<<<<< HEAD
[tool.pyright]
exclude = ["mirascope/beta"]
=======
[tool.mypy]
exclude = [
    "venv",
    "virtualenvs",
    "examples/instructor",
    "examples/django_examples",
]

[[tool.mypy.overrides]]
module = "mistralai"
ignore_missing_imports = true

[[tool.mypy.overrides]]
module = "weave"
ignore_missing_imports = true

[[tool.mypy.overrides]]
module = ["langfuse.*"]
ignore_missing_imports = true
>>>>>>> 3f7e4039


[[tool.mypy.overrides]]
module = ["weaviate.*"]
ignore_missing_imports = true

[build-system]
requires = ["poetry-core"]
build-backend = "poetry.core.masonry.api"<|MERGE_RESOLUTION|>--- conflicted
+++ resolved
@@ -1,12 +1,7 @@
 [tool.poetry]
 name = "mirascope"
-<<<<<<< HEAD
 version = "1.0.0"
-description = "NEEDS DESCRIPTION"
-=======
-version = "0.18.3"
-description = "An intuitive approach to building with LLMs"
->>>>>>> 3f7e4039
+description = "LLM abstractions that aren't obstructions"
 license = "MIT"
 authors = [
     "William Bakst <william@mirascope.io>",
@@ -36,14 +31,7 @@
 openai = { version = "^1.6.0", optional = true }
 opentelemetry-api = { version = "^1.22.0", optional = true }
 opentelemetry-sdk = { version = "^1.22.0", optional = true }
-<<<<<<< HEAD
 pillow = { version = "^10.4.0", optional = true }
-=======
-pinecone-client = { version = "^4.1.2", optional = true }
-wandb = { version = ">=0.16.4,<1.0.0", optional = true }
-weave = { version = ">=0.50.2,<1.0.0", optional = true }
-weaviate-client = { version = "^4.6.3", optional = true }
->>>>>>> 3f7e4039
 
 [tool.poetry.extras]
 anthropic = ["anthropic"]
@@ -58,14 +46,6 @@
 mistral = ["mistralai"]
 openai = ["openai"]
 opentelemetry = ["opentelemetry-api", "opentelemetry-sdk"]
-<<<<<<< HEAD
-=======
-pinecone = ["pinecone-client"]
-wandb = ["wandb"]
-weave = ["weave"]
-weaviate = ["weaviate-client"]
-
->>>>>>> 3f7e4039
 all = [
     "google-generativeai",
     "openai",
@@ -73,17 +53,7 @@
     "hyperdx",
     "langfuse",
     "logfire",
-<<<<<<< HEAD
     "opentelemetry",
-=======
-    "mistralai",
-    "opentelemetry-api",
-    "opentelemetry-sdk",
-    "pinecone-client",
-    "wandb",
-    "weave",
-    "weaviate-client",
->>>>>>> 3f7e4039
 ]
 
 [tool.poetry.group.dev.dependencies]
@@ -109,24 +79,9 @@
 
 
 [tool.poetry.group.examples.dependencies]
-<<<<<<< HEAD
 scikit-learn = "^1.5.1"
 duckduckgo-search = "^6.2.6"
 requests = "^2.32.3"
-=======
-fastapi = "^0.109.0"
-pandas = "^2.2.0"
-pandas-stubs = "^2.1.4.231227"
-uvicorn = { extras = ["standard"], version = "^0.27.0" }
-pydantic-settings = "^2.1.0"
-sqlalchemy = "^2.0.25"
-psycopg2-binary = "^2.9.9"
-instructor = "^1.3.3"
-spacy = "^3.7.5"
-nltk = "^3.8.1"
-Flask = "^3.0.3"
-llama-index = "^0.10.44"
->>>>>>> 3f7e4039
 beautifulsoup4 = "^4.12.3"
 matplotlib = "^3.9.1"
 networkx = "^3.2.1"
@@ -183,35 +138,9 @@
 skip-magic-trailing-comma = false
 line-ending = "auto"
 
-<<<<<<< HEAD
 [tool.pyright]
 exclude = ["mirascope/beta"]
-=======
-[tool.mypy]
-exclude = [
-    "venv",
-    "virtualenvs",
-    "examples/instructor",
-    "examples/django_examples",
-]
 
-[[tool.mypy.overrides]]
-module = "mistralai"
-ignore_missing_imports = true
-
-[[tool.mypy.overrides]]
-module = "weave"
-ignore_missing_imports = true
-
-[[tool.mypy.overrides]]
-module = ["langfuse.*"]
-ignore_missing_imports = true
->>>>>>> 3f7e4039
-
-
-[[tool.mypy.overrides]]
-module = ["weaviate.*"]
-ignore_missing_imports = true
 
 [build-system]
 requires = ["poetry-core"]
