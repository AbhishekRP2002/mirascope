"""Utility functions for the mirascope library."""
from __future__ import annotations

import ast
import glob
import json
import os
import subprocess
from configparser import ConfigParser
from pathlib import Path
from typing import Any, Literal, Optional, Union

from jinja2 import Environment, FileSystemLoader
from pydantic import BaseModel

from ..enums import MirascopeCommand
from .constants import CURRENT_REVISION_KEY, LATEST_REVISION_KEY
from .schemas import MirascopeCliVariables, MirascopeSettings, VersionTextFile

ignore_variables = {"prev_revision_id", "revision_id"}


class ClassInfo(BaseModel):
    name: str
    bases: list[str]
    body: str
    decorators: list[str]
    docstring: Optional[str]


class PromptAnalyzer(ast.NodeVisitor):
    """Utility class for analyzing a Mirascope prompt file.

    The call to `ast.parse()` returns Python code as an AST, whereby each visitor method
    will be called for the corresponding nodes in the AST via `NodeVisitor.visit()`.

    Example:

    ```python
    analyzer = PromptAnalyzer()
    tree = ast.parse(file.read())
    analyzer.visit(tree)
    ```

    """

    def __init__(self) -> None:
        """Initializes the PromptAnalyzer."""
        self.imports: list[str] = []
        self.from_imports: list[tuple[str, str]] = []
        self.variables: dict[str, Any] = {}
        self.classes: list[ClassInfo] = []
        self.decorators: list[str] = []
        self.comments: str = ""

    def visit_Import(self, node) -> None:
        """Extracts imports from the given node."""
        for alias in node.names:
            self.imports.append(alias.name)
        self.generic_visit(node)

    def visit_ImportFrom(self, node) -> None:
        """Extracts from imports from the given node."""
        for alias in node.names:
            self.from_imports.append((node.module, alias.name))
        self.generic_visit(node)

    def visit_Assign(self, node) -> None:
        """Extracts variables from the given node."""
        target = node.targets[0]
        if isinstance(target, ast.Name):
            self.variables[target.id] = ast.literal_eval(node.value)
        self.generic_visit(node)

    def visit_ClassDef(self, node) -> None:
        """Extracts classes from the given node."""
        class_info = ClassInfo(
            name=node.name,
            bases=[ast.unparse(base) for base in node.bases],
            body="",
            decorators=[ast.unparse(decorator) for decorator in node.decorator_list],
            docstring=None,
        )

        # Extract docstring if present
        docstring = ast.get_docstring(node, False)
        if docstring:
            class_info.docstring = docstring

        # Handle the rest of the class body
        body_nodes = [n for n in node.body if not isinstance(n, ast.Expr)]
        class_info.body = "\n".join(ast.unparse(n) for n in body_nodes)

        self.classes.append(class_info)

    def visit_FunctionDef(self, node) -> None:
        """Extracts decorators from function definitions."""
        for decorator in node.decorator_list:
            self.decorators.append(ast.unparse(decorator))
        self.generic_visit(node)

    def visit_Module(self, node) -> None:
        """Extracts comments from the given node."""
        comments = ast.get_docstring(node, False)
        self.comments = "" if comments is None else comments
        self.generic_visit(node)

    def check_class_changed(self, other: PromptAnalyzer) -> bool:
        """Compares the classes of this file with the classes of another file."""
        self_classes = {c.name: c for c in self.classes}
        other_classes = {c.name: c for c in other.classes}

        all_class_names = set(self_classes.keys()) | set(other_classes.keys())

        for name in all_class_names:
            if name in self_classes and name in other_classes:
                self_class_dict = self_classes[name].__dict__
                other_class_dict = other_classes[name].__dict__
                # Compare attributes of classes with the same name
                class_diff = {
                    attr: (self_class_dict[attr], other_class_dict[attr])
                    for attr in self_class_dict
                    if self_class_dict[attr] != other_class_dict[attr]
                }
                if class_diff:
                    return True
            else:
                return True

        return False


def get_user_mirascope_settings(
    ini_file_path: str = "mirascope.ini",
) -> MirascopeSettings:
    """Returns the user's mirascope settings.

    Args:
        ini_file_path: The path to the mirascope.ini file.

    Returns:
        The user's mirascope settings as a `MirascopeSettings` instance.

    Raises:
        FileNotFoundError: If the mirascope.ini file is not found.
        KeyError: If the [mirascope] section is missing from the mirascope.ini file.
    """
    config = ConfigParser(allow_no_value=True)
    try:
        read_ok = config.read(ini_file_path)
        if not read_ok:
            raise FileNotFoundError(
                "The mirascope.ini file was not found. Please run "
                "`mirascope init` to create one or run the mirascope CLI from the "
                "same directory as the mirascope.ini file."
            )
        mirascope_config = config["mirascope"]
        return MirascopeSettings(**mirascope_config)
    except KeyError as e:
        raise KeyError(
            "The mirascope.ini file is missing the [mirascope] section."
        ) from e


def get_prompt_versions(version_file_path: str) -> VersionTextFile:
    """Returns the versions of the given prompt.

    Args:
        version_file_path: The path to the prompt.

    Returns:
        A `VersionTextFile` instance with the versions of current and latest revisions.
    """
    versions = VersionTextFile()
    try:
        with open(version_file_path, "r", encoding="utf-8") as file:
            file.seek(0)
            for line in file:
                # Check if the current line contains the key
                if line.startswith(CURRENT_REVISION_KEY + "="):
                    versions.current_revision = line.split("=")[1].strip()
                elif line.startswith(LATEST_REVISION_KEY + "="):
                    versions.latest_revision = line.split("=")[1].strip()
            return versions
    except FileNotFoundError:
        return versions


def check_prompt_changed(file1_path: Optional[str], file2_path: Optional[str]) -> bool:
    """Compare two prompts to check if the given prompts have changed.

    Args:
        file1_path (str): The path to the first prompt.
        file2_path (str): The path to the second prompt.

    Returns:
        Whether there are any differences between the two prompts.
    """
    if file1_path is None or file2_path is None:
        raise FileNotFoundError("Prompt or version file is missing.")
    # Parse the first file
    try:
        with open(file1_path, "r", encoding="utf-8") as file:
            content = file.read()
    except FileNotFoundError as e:
        raise FileNotFoundError(f"The file {file1_path} was not found.") from e
    analyzer1 = PromptAnalyzer()
    tree1 = ast.parse(content)
    analyzer1.visit(tree1)

    # Parse the second file
    try:
        with open(file2_path, "r", encoding="utf-8") as file:
            content = file.read()
    except FileNotFoundError as e:
        raise FileNotFoundError(f"The file {file2_path} was not found.") from e
    analyzer2 = PromptAnalyzer()
    tree2 = ast.parse(content)
    analyzer2.visit(tree2)
    # Compare the contents of the two files
    differences = {
        "comments": analyzer1.comments != analyzer2.comments,
        "imports_diff": bool(set(analyzer1.imports) ^ set(analyzer2.imports)),
        "from_imports_diff": bool(
            set(analyzer1.from_imports) ^ set(analyzer2.from_imports)
        ),
        "decorators_diff": bool(set(analyzer1.decorators) ^ set(analyzer2.decorators)),
        "variables_diff": set(analyzer1.variables.keys()) - ignore_variables
        ^ set(analyzer2.variables.keys()) - ignore_variables,
        "classes_diff": analyzer1.check_class_changed(analyzer2),
        # Add other comparisons as needed
    }
    return any(differences.values())


def find_file_names(directory: str, prefix: str = "") -> list[str]:
    """Finds all files in a directory."""
    pattern = f"[!_]{prefix}*.py"  # ignores private files
    return glob.glob(pattern, root_dir=directory)  # Returns all files found


def find_prompt_paths(directory: Union[Path, str], prefix: str) -> Optional[list[str]]:
    """Finds and opens all prompts with the given directory."""
    pattern = os.path.join(directory, prefix + "*.py")
    prompt_files = glob.glob(pattern)

    if not prompt_files:
        return None  # No files found

    # Return first file found
    return prompt_files


def find_prompt_path(directory: Union[Path, str], prefix: str) -> Optional[str]:
    """Finds and opens the first found prompt with the given directory."""
    prompt_files = find_prompt_paths(directory, prefix)
    if prompt_files:
        return prompt_files[0]
    return None


def get_prompt_analyzer(file: str) -> PromptAnalyzer:
    """Gets an instance of PromptAnalyzer for a file"""
    analyzer = PromptAnalyzer()
    tree = ast.parse(file)
    analyzer.visit(tree)
    return analyzer


def _find_list_from_str(string: str) -> Optional[list[str]]:
    """Finds a list from a string."""
    start_bracket_index = string.find("[")
    end_bracket_index = string.find("]")
    if (
        start_bracket_index != -1
        and end_bracket_index != -1
        and end_bracket_index > start_bracket_index
    ):
        new_list = string[start_bracket_index : end_bracket_index + 1]
        return json.loads(new_list.replace("'", '"'))
    return None


def _update_tag_decorator_with_version(
    decorators: list[str], variables: MirascopeCliVariables
) -> Optional[str]:
    """Updates the tag decorator and returns the import name."""
    if variables.revision_id is None:
        return None
    import_name = "tags"
    tag_exists = False
    version_tag_prefix = "version:"  # mirascope tag prefix
    version_tag = f"{version_tag_prefix}{variables.revision_id}"
    for index, decorator in enumerate(decorators):
        # TODO: Update `mirascope.tags` work with import alias
        if any(decorator.startswith(prefix) for prefix in ("tags(", "mirascope.tags(")):
            tag_exists = True
            import_name = decorator.split("(")[0]
            decorator_arguments = _find_list_from_str(decorator)
            if decorator_arguments is not None:
                if f"{version_tag}" in decorator_arguments:
                    # The version tag already exists
                    break
                elif any(
                    argument.startswith(version_tag_prefix)
                    for argument in decorator_arguments
                ):
                    # Replace the version tag with the current version
                    for i, word in enumerate(decorator_arguments):
                        if word.startswith(version_tag_prefix):
                            decorator_arguments[i] = f"{version_tag}"
                    decorators[index] = f"{import_name}({decorator_arguments})"
                else:
                    # Tag decorator exists, append the current version to the tags
                    decorator_arguments.append(f"{version_tag}")
                    decorators[index] = f"{import_name}({decorator_arguments})"
            else:
                # Add tags decorator
                decorators[index] = f"{import_name}({version_tag})"
            break
    if not tag_exists:
        decorators.append(f'{import_name}(["{version_tag}"])')
    return import_name


def _update_mirascope_imports(imports: list[str]):
    """Updates the mirascope import."""
    if not any(import_name == "mirascope" for import_name in imports):
        imports.append("mirascope")


def _update_mirascope_from_imports(member: str, from_imports: list[tuple[str, str]]):
    """Updates the mirascope from import."""
    if not any(
        (import_name == "mirascope" or import_name == "mirascope.prompts")
        and alias_name == member
        for import_name, alias_name in from_imports
    ):
        from_imports.append(("mirascope", member))


def write_prompt_to_template(
    file: str,
    command: Literal[MirascopeCommand.ADD, MirascopeCommand.USE],
<<<<<<< HEAD
    variables: Optional[dict] = None,
) -> str:
    """Writes the given prompt to the template.

    Deconstructs a prompt with ast and reconstructs it using the jinja2 template, adding
    revision history into the prompt when the command is `MirascopeCommand.ADD`.

    Args:
        file: The path to the prompt.
        command: The CLI command to execute.
        variables: `None` when the command is `MirascopeCommand.USE` since revision
            history is not loaded into prompts which are in use, but a dictionary with
            revision id and revision id when the command is `MirascopeCommand.ADD`.

    Returns:
        The reconstructed prompt.
    """
=======
    variables: Optional[MirascopeCliVariables] = None,
):
    """Writes the given prompt to the template."""
>>>>>>> 88ef9cab
    mirascope_directory = get_user_mirascope_settings().mirascope_location
    template_loader = FileSystemLoader(searchpath=mirascope_directory)
    template_env = Environment(loader=template_loader)
    template = template_env.get_template("prompt_template.j2")
    analyzer = get_prompt_analyzer(file)
    if variables is None:
        variables = MirascopeCliVariables()

    if command == MirascopeCommand.ADD:
        new_variables = variables.__dict__ | analyzer.variables
    else:  # command == MirascopeCommand.USE
        ignore_variable_keys = dict.fromkeys(ignore_variables, None)
        new_variables = {
            k: analyzer.variables[k]
            for k in analyzer.variables
            if k not in ignore_variable_keys
        }

    import_tag_name: Optional[str] = None
    for python_class in analyzer.classes:
        decorators = python_class.decorators
        if python_class.bases and python_class.bases[0] == "Prompt":
            import_tag_name = _update_tag_decorator_with_version(decorators, variables)

    if import_tag_name == "tags":
        _update_mirascope_from_imports(import_tag_name, analyzer.from_imports)
    elif import_tag_name == "mirascope.tags":  # TODO: Update to work with import alias
        _update_mirascope_imports(analyzer.imports)

    data = {
        "comments": analyzer.comments,
        "variables": new_variables,
        "imports": analyzer.imports,
        "from_imports": analyzer.from_imports,
        "classes": analyzer.classes,
    }
    return template.render(**data)


def update_version_text_file(version_file: str, updates: dict) -> None:
    """Updates the version text file.

    Args:
        version_file: The path to the version text file.
        updates: A dictionary of update to the file.
    """
    try:
        modified_lines = []
        edits_made = {
            key: False for key in updates
        }  # Track which keys already exist in the file
        version_file_path: Path = Path(version_file)
        if not version_file_path.is_file():
            version_file_path.touch()
        # Read the file and apply updates
        with open(version_file_path, "r", encoding="utf-8") as file:
            for line in file:
                # Check if the current line contains any of the keys
                for key, value in updates.items():
                    if line.startswith(key + "="):
                        modified_lines.append(f"{key}={value}\n")
                        edits_made[key] = True
                        break
                else:
                    # No key found, so keep the line as is
                    modified_lines.append(line)

            # Add any keys that were not found at the end of the file
            for key, value in updates.items():
                if not edits_made[key]:
                    modified_lines.append(f"{key}={value}\n")

        # Write the modified content back to the file
        with open(version_file_path, "w", encoding="utf-8") as file:
            file.writelines(modified_lines)
    except FileNotFoundError:
        print(f"The file {version_file} was not found.")
    except IOError as e:
        print(f"An I/O error occurred: {e}")


def check_status(
    mirascope_settings: MirascopeSettings, directory: str
) -> Optional[str]:
    """Checks the status of the given directory.

    Args:
        mirascope_settings: The user's mirascope settings.
        directory: The name of the prompt file (excluding the .py extension).

    Returns:
        The path to the prompt if the prompt has changed, otherwise `None`."""
    version_directory_path = mirascope_settings.versions_location
    prompt_directory_path = mirascope_settings.prompts_location
    version_file_name = mirascope_settings.version_file_name
    prompt_directory = os.path.join(version_directory_path, directory)
    used_prompt_path = f"{prompt_directory_path}/{directory}.py"

    # Get the currently used prompt version
    versions = get_prompt_versions(f"{prompt_directory}/{version_file_name}")
    if versions is None:
        return used_prompt_path
    current_head = versions.current_revision
    if current_head is None:
        return used_prompt_path
    current_version_prompt_path = find_prompt_path(prompt_directory, current_head)
    # Check if users prompt matches the current prompt version
    has_file_changed = check_prompt_changed(
        current_version_prompt_path, used_prompt_path
    )
    if has_file_changed:
        return used_prompt_path
    return None


def run_format_command(file: str):
    """Runs the format command on the given file."""
    mirascope_settings = get_user_mirascope_settings()
    if mirascope_settings.format_command:
        format_command: list[str] = mirascope_settings.format_command.split()
        format_command.append(file)
        subprocess.run(
            format_command,
            check=True,
            capture_output=True,
        )<|MERGE_RESOLUTION|>--- conflicted
+++ resolved
@@ -190,8 +190,8 @@
     """Compare two prompts to check if the given prompts have changed.
 
     Args:
-        file1_path (str): The path to the first prompt.
-        file2_path (str): The path to the second prompt.
+        file1_path: The path to the first prompt.
+        file2_path: The path to the second prompt.
 
     Returns:
         Whether there are any differences between the two prompts.
@@ -342,29 +342,24 @@
 def write_prompt_to_template(
     file: str,
     command: Literal[MirascopeCommand.ADD, MirascopeCommand.USE],
-<<<<<<< HEAD
-    variables: Optional[dict] = None,
+    variables: Optional[MirascopeCliVariables] = None,
 ) -> str:
     """Writes the given prompt to the template.
 
-    Deconstructs a prompt with ast and reconstructs it using the jinja2 template, adding
+    Deconstructs a prompt with ast and reconstructs it using the Jinja2 template, adding
     revision history into the prompt when the command is `MirascopeCommand.ADD`.
 
     Args:
         file: The path to the prompt.
         command: The CLI command to execute.
-        variables: `None` when the command is `MirascopeCommand.USE` since revision
-            history is not loaded into prompts which are in use, but a dictionary with
-            revision id and revision id when the command is `MirascopeCommand.ADD`.
+        variables: A dictionary of revision ids which are rendered together with
+        variable assignments that are not inside any class. Only relevant when `command`
+        is `MirascopeCommand.ADD` - if `command` is `MirascopeCommand.USE`, `variables`
+        should be `None`.
 
     Returns:
         The reconstructed prompt.
     """
-=======
-    variables: Optional[MirascopeCliVariables] = None,
-):
-    """Writes the given prompt to the template."""
->>>>>>> 88ef9cab
     mirascope_directory = get_user_mirascope_settings().mirascope_location
     template_loader = FileSystemLoader(searchpath=mirascope_directory)
     template_env = Environment(loader=template_loader)
@@ -404,12 +399,19 @@
     return template.render(**data)
 
 
-def update_version_text_file(version_file: str, updates: dict) -> None:
+def update_version_text_file(
+    version_file: str,
+    updates: dict[str, str],
+) -> None:
     """Updates the version text file.
 
+    Depending on the contents of `updates`, updates the ids of the current and latest
+    revisions of the prompt.
+
     Args:
         version_file: The path to the version text file.
-        updates: A dictionary of update to the file.
+        updates: A dictionary containing updates to the current revision id and/or
+            the latest revision id.
     """
     try:
         modified_lines = []
