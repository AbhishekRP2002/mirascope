"""The `GeminiTool` class for easy tool usage with Google's Gemini LLM calls.

usage docs: learn/tools.md#using-tools-with-standard-calls
"""

from __future__ import annotations

from typing import Any

from google.ai.generativelanguage import FunctionCall
<<<<<<< HEAD
from google.generativeai.types import FunctionDeclaration, Tool
=======
from google.generativeai.types import (
    FunctionDeclaration,
    Tool,
)
>>>>>>> 17b78bc9
from pydantic.json_schema import SkipJsonSchema

from ..base import BaseTool


class GeminiTool(BaseTool[Tool]):
    """A class for defining tools for Gemini LLM calls.

    Example:

    ```python
    from mirascope.core import prompt_template
    from mirascope.core.gemini import gemini_call


    def format_book(title: str, author: str) -> str:
        return f"{title} by {author}"


    @gemini_call("gemini-1.5-flash", tools=[format_book])
    @prompt_template("Recommend a {genre} book")
    def recommend_book(genre: str):
        ...


    response = recommend_book("fantasy")
    if tool := response.tool:  # returns an `GeminiTool` instance
        print(tool.call())
    ```
    """

    __provider__ = "gemini"

    tool_call: SkipJsonSchema[FunctionCall]

    @classmethod
    def tool_schema(cls) -> Tool:
        """Constructs a JSON Schema tool schema from the `BaseModel` schema defined.

        Example:
        ```python
        from mirascope.core.gemini import GeminiTool


        def format_book(title: str, author: str) -> str:
            return f"{title} by {author}"


        tool_type = GeminiTool.type_from_fn(format_book)
        print(tool_type.tool_schema())  # prints the Gemini-specific tool schema
        ```
        """
        model_schema = cls.model_json_schema()
        fn: dict[str, Any] = {"name": cls._name(), "description": cls._description()}
        if model_schema["properties"]:
            fn["parameters"] = model_schema
        if model_schema["required"]:
            fn["parameters"]["required"] = model_schema["required"]
        if "parameters" in fn:
            if "$defs" in fn["parameters"]:
                raise ValueError(
                    "Unfortunately Google's Gemini API cannot handle nested structures "
                    "with $defs."
                )

            def handle_enum_schema(prop_schema: dict[str, Any]) -> dict[str, Any]:
                if "enum" in prop_schema:
                    prop_schema["format"] = "enum"
                return prop_schema

            fn["parameters"]["properties"] = {
                prop: {
                    key: value
                    for key, value in handle_enum_schema(prop_schema).items()
                    if key != "default"
                }
                for prop, prop_schema in fn["parameters"]["properties"].items()
            }
        return Tool(function_declarations=[FunctionDeclaration(**fn)])

    @classmethod
    def from_tool_call(cls, tool_call: FunctionCall) -> GeminiTool:
        """Constructs an `GeminiTool` instance from a `tool_call`.

        Args:
            tool_call: The Gemini tool call from which to construct this tool instance.
        """
        if not tool_call.args:
            raise ValueError("Tool call doesn't have any arguments.")
        model_json: dict[str, Any] = dict(tool_call.args.items())
        model_json["tool_call"] = tool_call
        return cls.model_validate(model_json)<|MERGE_RESOLUTION|>--- conflicted
+++ resolved
@@ -8,14 +8,10 @@
 from typing import Any
 
 from google.ai.generativelanguage import FunctionCall
-<<<<<<< HEAD
-from google.generativeai.types import FunctionDeclaration, Tool
-=======
 from google.generativeai.types import (
     FunctionDeclaration,
     Tool,
 )
->>>>>>> 17b78bc9
 from pydantic.json_schema import SkipJsonSchema
 
 from ..base import BaseTool
