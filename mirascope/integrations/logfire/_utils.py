--- conflicted
+++ resolved
@@ -50,29 +50,7 @@
         "template_variables": result.fn_args,
         "messages": result.messages,
         "response_data": result.response,
-<<<<<<< HEAD
-    }
-
-
-def get_stream_span_data(stream: BaseStream) -> dict:
-    content = ""
-    if stream.message_param:
-        content = stream.message_param.get("content", "") or stream.message_param.get(
-            "message", ""
-        )
-
-    return {
-        "messages": [stream.user_message_param],
-        "call_params": stream.call_params,
-        "call_kwargs": stream.call_kwargs,
-        "model": stream.model,
-        "provider": stream._provider,
-        "prompt_template": stream.prompt_template,
-        "template_variables": stream.fn_args,
-        "output": {"cost": stream.cost, "content": content},
-=======
         "output": output,
->>>>>>> b53984d9
     }
 
 
