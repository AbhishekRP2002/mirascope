--- conflicted
+++ resolved
@@ -238,25 +238,6 @@
         """Returns the chunk content for the 0th choice."""
         return self.chunk.candidates[0].content.parts[0].text
 
-<<<<<<< HEAD
-
-class GeminiStream(BaseStream[GeminiCallResponseChunk, ContentDict, ContentDict]):
-    """A class for streaming responses from Google's Gemini API."""
-
-    def __init__(self, stream: Generator[GeminiCallResponseChunk, None, None]):
-        """Initializes an instance of `GeminiStream`."""
-        super().__init__(stream, ContentDict)
-
-
-class GeminiAsyncStream(
-    BaseAsyncStream[GeminiCallResponseChunk, ContentDict, ContentDict]
-):
-    """A class for streaming responses from Google's Gemini API."""
-
-    def __init__(self, stream: AsyncGenerator[GeminiCallResponseChunk, None]):
-        """Initializes an instance of `GeminiAsyncStream`."""
-        super().__init__(stream, ContentDict)
-=======
     @property
     def id(self) -> Optional[str]:
         """Returns the id of the response.
@@ -307,4 +288,21 @@
     def output_tokens(self) -> None:
         """Returns the number of output tokens."""
         return None
->>>>>>> 745373cc
+
+
+class GeminiStream(BaseStream[GeminiCallResponseChunk, ContentDict, ContentDict]):
+    """A class for streaming responses from Google's Gemini API."""
+
+    def __init__(self, stream: Generator[GeminiCallResponseChunk, None, None]):
+        """Initializes an instance of `GeminiStream`."""
+        super().__init__(stream, ContentDict)
+
+
+class GeminiAsyncStream(
+    BaseAsyncStream[GeminiCallResponseChunk, ContentDict, ContentDict]
+):
+    """A class for streaming responses from Google's Gemini API."""
+
+    def __init__(self, stream: AsyncGenerator[GeminiCallResponseChunk, None]):
+        """Initializes an instance of `GeminiAsyncStream`."""
+        super().__init__(stream, ContentDict)