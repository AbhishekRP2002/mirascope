--- conflicted
+++ resolved
@@ -272,27 +272,6 @@
         """Returns the partial tool calls for the 0th choice message."""
         return self.delta.tool_calls
 
-<<<<<<< HEAD
-
-class MistralStream(
-    BaseStream[MistralCallResponseChunk, UserMessage, AssistantMessage]
-):
-    """A class for streaming responses from Mistral's API."""
-
-    def __init__(self, stream: Generator[MistralCallResponseChunk, None, None]):
-        """Initializes an instance of `MistralStream`."""
-        super().__init__(stream, AssistantMessage)
-
-
-class MistralAsyncStream(
-    BaseAsyncStream[MistralCallResponseChunk, UserMessage, AssistantMessage]
-):
-    """A class for streaming responses from Mistral's API."""
-
-    def __init__(self, stream: AsyncGenerator[MistralCallResponseChunk, None]):
-        """Initializes an instance of `MistralAsyncStream`."""
-        super().__init__(stream, AssistantMessage)
-=======
     @property
     def usage(self) -> Optional[UsageInfo]:
         """Returns the usage of the chat completion."""
@@ -311,4 +290,23 @@
         if self.usage:
             return self.usage.completion_tokens
         return None
->>>>>>> 745373cc
+
+
+class MistralStream(
+    BaseStream[MistralCallResponseChunk, UserMessage, AssistantMessage]
+):
+    """A class for streaming responses from Mistral's API."""
+
+    def __init__(self, stream: Generator[MistralCallResponseChunk, None, None]):
+        """Initializes an instance of `MistralStream`."""
+        super().__init__(stream, AssistantMessage)
+
+
+class MistralAsyncStream(
+    BaseAsyncStream[MistralCallResponseChunk, UserMessage, AssistantMessage]
+):
+    """A class for streaming responses from Mistral's API."""
+
+    def __init__(self, stream: AsyncGenerator[MistralCallResponseChunk, None]):
+        """Initializes an instance of `MistralAsyncStream`."""
+        super().__init__(stream, AssistantMessage)